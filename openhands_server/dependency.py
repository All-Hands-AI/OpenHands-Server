--- conflicted
+++ resolved
@@ -3,15 +3,9 @@
 from unittest.mock import MagicMock
 
 from openhands_server.config import get_global_config
-<<<<<<< HEAD
-from openhands_server.event.event_context import EventContextResolver
+from openhands_server.event.event_service import EventServiceResolver
 from openhands_server.event_callback.event_callback_result_service import (
     EventCallbackResultServiceResolver,
-=======
-from openhands_server.event.event_service import EventServiceResolver
-from openhands_server.event_callback.event_callback_context import (
-    EventCallbackContextResolver,
->>>>>>> 72aa48bb
 )
 from openhands_server.event_callback.event_callback_service import (
     EventCallbackServiceResolver,
@@ -31,15 +25,9 @@
 class DependencyResolver:
     """Object for exposing dependencies and preventing circular imports and lookups"""
 
-<<<<<<< HEAD
-    event: EventContextResolver
+    event: EventServiceResolver
     event_callback: EventCallbackServiceResolver
     event_callback_result: EventCallbackResultServiceResolver
-=======
-    event: EventServiceResolver
-    event_callback: EventCallbackContextResolver
-    event_callback_result: EventCallbackResultContextResolver
->>>>>>> 72aa48bb
     sandbox: SandboxServiceResolver
     sandbox_spec: SandboxSpecServiceResolver
     sandboxed_conversation: SandboxedConversationContextResolver
