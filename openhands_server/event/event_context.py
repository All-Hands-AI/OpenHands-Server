--- conflicted
+++ resolved
@@ -46,14 +46,9 @@
 
     async def batch_get_events(self, event_ids: list[str]) -> list[EventBase | None]:
         """Given a list of ids, get events (Or none for any which were not found)"""
-<<<<<<< HEAD
-        results = await asyncio.gather(
+        return await asyncio.gather(
             *[self.get_event(event_id) for event_id in event_ids]
         )
-        return results
-=======
-        return await asyncio.gather(*[self.get_event(event_id) for event_id in event_ids])
->>>>>>> 0ae23a15
 
     async def __aenter__(self) -> "EventContext":
         """Start using this service"""
