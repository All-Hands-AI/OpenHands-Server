--- conflicted
+++ resolved
@@ -51,21 +51,11 @@
     def from_json_file(cls, file_path: Path) -> "Config":
         """Load configuration from a JSON file with environment variable overrides."""
         config_data = {}
-<<<<<<< HEAD
         
         # Load from JSON file if it exists
         if file_path.exists():
             with open(file_path, 'r') as f:
                 config_data = json.load(f) or {}
-        
-=======
-
-        # Load from YAML file if it exists
-        if file_path.exists():
-            with open(file_path, "r") as f:
-                config_data = yaml.safe_load(f) or {}
-
->>>>>>> 6b59246d
         # Apply environment variable overrides for legacy compatibility
         if session_api_key := os.getenv(SESSION_API_KEY_ENV):
             config_data["session_api_key"] = session_api_key
@@ -89,13 +79,7 @@
         # Get config file path from environment variable or use default
         config_file_path = os.getenv(CONFIG_FILE_PATH_ENV, DEFAULT_CONFIG_FILE_PATH)
         config_path = Path(config_file_path)
-<<<<<<< HEAD
         
         # Load configuration from JSON file with environment variable overrides
         _default_config = Config.from_json_file(config_path)
-=======
-
-        # Load configuration from YAML file with environment variable overrides
-        _default_config = Config.from_yaml_file(config_path)
->>>>>>> 6b59246d
     return _default_config