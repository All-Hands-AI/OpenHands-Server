import asyncio
import logging
import shutil
from dataclasses import dataclass, field
from pathlib import Path
from uuid import UUID, uuid4

from openhands.sdk import Event, Message
from openhands_server.sdk_server.config import Config
from openhands_server.sdk_server.event_service import EventService
from openhands_server.sdk_server.models import (
    ConversationInfo,
    ConversationPage,
    StartConversationRequest,
    StoredConversation,
)
from openhands_server.sdk_server.subscriber_service import SubscriberService
from openhands_server.sdk_server.utils import utc_now


logger = logging.getLogger(__name__)


@dataclass
class ConversationService:
    """
    Conversation service which stores to a local file store. When the context starts
    all event_services are loaded into memory, and stored when it stops.
    """

    event_services_path: Path = field(default=Path("workspace/event_services"))
    workspace_path: Path = field(default=Path("workspace/project"))
    _event_services: dict[UUID, EventService] | None = field(default=None, init=False)
    _subscriber_services: dict[UUID, SubscriberService] | None = field(default=None, init=False)

    async def get_conversation(self, conversation_id: UUID) -> ConversationInfo | None:
        if self._event_services is None:
            raise ValueError("inactive_service")
        event_service = self._event_services.get(conversation_id)
        if event_service is None:
            return None
        status = await event_service.get_status()
        return ConversationInfo(**event_service.stored.model_dump(), status=status)

    async def search_conversations(
        self, page_id: str | None = None, limit: int = 100
    ) -> ConversationPage:
        if self._event_services is None:
            raise ValueError("inactive_service")
        items = []
        for id, event_service in self._event_services.items():
            # If we have reached the start of the page
            if page_id is not None:
                try:
                    # Convert page_id to UUID for comparison
                    page_uuid = UUID(page_id)
                    if id == page_uuid:
                        page_id = None
                except (ValueError, TypeError):
                    # Invalid page_id, skip comparison and start from beginning
                    page_id = None

            # Skip past entries before the first item...
            if page_id:
                continue

            # If we have reached the end of the page, return it
            if limit <= 0:
                return ConversationPage(items=items, next_page_id=id.hex)
            limit -= 1

            items.append(
                ConversationInfo(
                    **event_service.stored.model_dump(),
                    status=await event_service.get_status(),
                )
            )
        return ConversationPage(items=items)

    async def batch_get_conversations(
        self, event_service_ids: list[UUID]
    ) -> list[ConversationInfo | None]:
        """Given a list of ids, get a batch of conversation info, returning
        None for any that were not found."""
        results = []
        for id in event_service_ids:
            result = await self.get_conversation(id)
            results.append(result)
        return results

    # Write Methods

    async def start_conversation(
        self, request: StartConversationRequest
    ) -> ConversationInfo:
        """Start a local event_service and return its id."""
        if self._event_services is None or self._subscriber_services is None:
            raise ValueError("inactive_service")
        event_service_id = uuid4()
        stored = StoredConversation(id=event_service_id, **request.model_dump())
        file_store_path = (
            self.event_services_path / event_service_id.hex / "event_service"
        )
        file_store_path.mkdir(parents=True)
        event_service = EventService(
            stored=stored,
            file_store_path=file_store_path,
            working_dir=self.workspace_path,
        )
        await event_service.subscribe_to_events(_EventListener(service=event_service))
        
        # Create subscriber service
        subscriber_service = SubscriberService(
            conversation_id=event_service_id,
            file_store_path=file_store_path,
            pub_sub=event_service._pub_sub,
        )
        
        self._event_services[event_service_id] = event_service
        self._subscriber_services[event_service_id] = subscriber_service
        
        await event_service.start()
        await subscriber_service.start()
        
        initial_message = request.initial_message
        if initial_message:
            message = Message(
                role=initial_message.role, content=initial_message.content
            )
            await event_service.send_message(message, run=initial_message.run)

        status = await event_service.get_status()
        return ConversationInfo(**event_service.stored.model_dump(), status=status)

    async def pause_conversation(self, conversation_id: UUID) -> bool:
        if self._event_services is None:
            raise ValueError("inactive_service")
        event_service = self._event_services.get(conversation_id)
        if event_service:
            await event_service.pause()
        return bool(event_service)

    async def resume_conversation(self, conversation_id: UUID) -> bool:
        if self._event_services is None:
            raise ValueError("inactive_service")
        event_service = self._event_services.get(conversation_id)
        if event_service:
            await event_service.start()
        return bool(event_service)

    async def delete_conversation(self, conversation_id: UUID) -> bool:
        if self._event_services is None or self._subscriber_services is None:
            raise ValueError("inactive_service")
        event_service = self._event_services.pop(conversation_id, None)
        subscriber_service = self._subscriber_services.pop(conversation_id, None)
        
        if event_service:
            await event_service.close()
            if subscriber_service:
                await subscriber_service.close()
            shutil.rmtree(self.event_services_path / conversation_id.hex)
            shutil.rmtree(self.workspace_path / conversation_id.hex)
            return True
        return False

    async def get_event_service(self, conversation_id: UUID) -> EventService | None:
        if self._event_services is None:
            raise ValueError("inactive_service")
        return self._event_services.get(conversation_id)

    async def get_subscriber_service(self, conversation_id: UUID) -> SubscriberService | None:
        if self._subscriber_services is None:
            raise ValueError("inactive_service")
        return self._subscriber_services.get(conversation_id)

    async def __aenter__(self):
        self.event_services_path.mkdir(parents=True, exist_ok=True)
        event_services = {}
        subscriber_services = {}
        
        for event_service_dir in self.event_services_path.iterdir():
            try:
                meta_file = event_service_dir / "event_service" / "meta.json"
                json_str = meta_file.read_text()
                id = UUID(event_service_dir.name)
                
                event_service = EventService(
                    stored=StoredConversation.model_validate_json(json_str),
                    file_store_path=self.event_services_path / id.hex / "event_service",
                    working_dir=self.workspace_path / id.hex,
                )
                
                # Create subscriber service for existing conversations
                subscriber_service = SubscriberService(
                    conversation_id=id,
                    file_store_path=self.event_services_path / id.hex / "event_service",
                    pub_sub=event_service._pub_sub,
                )
                
                event_services[id] = event_service
                subscriber_services[id] = subscriber_service
                
            except Exception:
                logger.exception(
                    f"error_loading_event_service:{event_service_dir}", stack_info=True
                )
                shutil.rmtree(event_service_dir)
                
        self._event_services = event_services
        self._subscriber_services = subscriber_services
        return self

    async def __aexit__(self, exc_type, exc_value, traceback):
        event_services = self._event_services
        subscriber_services = self._subscriber_services
        
        if event_services is None:
            return
            
        self._event_services = None
<<<<<<< HEAD
        self._subscriber_services = None
        
        # Close all services
        tasks = []
        
        # Close event services
        for event_service in event_services.values():
            tasks.append(event_service.__aexit__(exc_type, exc_value, traceback))
        
        # Close subscriber services
        if subscriber_services:
            for subscriber_service in subscriber_services.values():
                tasks.append(subscriber_service.__aexit__(exc_type, exc_value, traceback))
        
        await asyncio.gather(*tasks)
=======
        # This stops conversations and saves meta
        await asyncio.gather(
            *[
                event_service.__aexit__(exc_type, exc_value, traceback)
                for event_service in event_services.values()
            ]
        )
>>>>>>> 6bc98d18

    @classmethod
    def get_instance(cls, config: Config) -> "ConversationService":
        return ConversationService(
            event_services_path=config.conversations_path,
            workspace_path=config.workspace_path,
        )


@dataclass
class _EventListener:
    service: EventService

    async def __call__(self, event: Event):
        self.service.stored.updated_at = utc_now()


_conversation_service: ConversationService | None = None


def get_default_conversation_service() -> ConversationService:
    global _conversation_service
    if _conversation_service:
        return _conversation_service

    from openhands_server.sdk_server.config import (
        get_default_config,
    )

    config = get_default_config()
    _conversation_service = ConversationService.get_instance(config)
    return _conversation_service<|MERGE_RESOLUTION|>--- conflicted
+++ resolved
@@ -31,7 +31,9 @@
     event_services_path: Path = field(default=Path("workspace/event_services"))
     workspace_path: Path = field(default=Path("workspace/project"))
     _event_services: dict[UUID, EventService] | None = field(default=None, init=False)
-    _subscriber_services: dict[UUID, SubscriberService] | None = field(default=None, init=False)
+    _subscriber_services: dict[UUID, SubscriberService] | None = field(
+        default=None, init=False
+    )
 
     async def get_conversation(self, conversation_id: UUID) -> ConversationInfo | None:
         if self._event_services is None:
@@ -108,20 +110,20 @@
             working_dir=self.workspace_path,
         )
         await event_service.subscribe_to_events(_EventListener(service=event_service))
-        
+
         # Create subscriber service
         subscriber_service = SubscriberService(
             conversation_id=event_service_id,
             file_store_path=file_store_path,
             pub_sub=event_service._pub_sub,
         )
-        
+
         self._event_services[event_service_id] = event_service
         self._subscriber_services[event_service_id] = subscriber_service
-        
+
         await event_service.start()
         await subscriber_service.start()
-        
+
         initial_message = request.initial_message
         if initial_message:
             message = Message(
@@ -153,7 +155,7 @@
             raise ValueError("inactive_service")
         event_service = self._event_services.pop(conversation_id, None)
         subscriber_service = self._subscriber_services.pop(conversation_id, None)
-        
+
         if event_service:
             await event_service.close()
             if subscriber_service:
@@ -168,7 +170,9 @@
             raise ValueError("inactive_service")
         return self._event_services.get(conversation_id)
 
-    async def get_subscriber_service(self, conversation_id: UUID) -> SubscriberService | None:
+    async def get_subscriber_service(
+        self, conversation_id: UUID
+    ) -> SubscriberService | None:
         if self._subscriber_services is None:
             raise ValueError("inactive_service")
         return self._subscriber_services.get(conversation_id)
@@ -177,35 +181,35 @@
         self.event_services_path.mkdir(parents=True, exist_ok=True)
         event_services = {}
         subscriber_services = {}
-        
+
         for event_service_dir in self.event_services_path.iterdir():
             try:
                 meta_file = event_service_dir / "event_service" / "meta.json"
                 json_str = meta_file.read_text()
                 id = UUID(event_service_dir.name)
-                
+
                 event_service = EventService(
                     stored=StoredConversation.model_validate_json(json_str),
                     file_store_path=self.event_services_path / id.hex / "event_service",
                     working_dir=self.workspace_path / id.hex,
                 )
-                
+
                 # Create subscriber service for existing conversations
                 subscriber_service = SubscriberService(
                     conversation_id=id,
                     file_store_path=self.event_services_path / id.hex / "event_service",
                     pub_sub=event_service._pub_sub,
                 )
-                
+
                 event_services[id] = event_service
                 subscriber_services[id] = subscriber_service
-                
+
             except Exception:
                 logger.exception(
                     f"error_loading_event_service:{event_service_dir}", stack_info=True
                 )
                 shutil.rmtree(event_service_dir)
-                
+
         self._event_services = event_services
         self._subscriber_services = subscriber_services
         return self
@@ -213,36 +217,28 @@
     async def __aexit__(self, exc_type, exc_value, traceback):
         event_services = self._event_services
         subscriber_services = self._subscriber_services
-        
+
         if event_services is None:
             return
-            
+
         self._event_services = None
-<<<<<<< HEAD
         self._subscriber_services = None
-        
+
         # Close all services
         tasks = []
-        
+
         # Close event services
         for event_service in event_services.values():
             tasks.append(event_service.__aexit__(exc_type, exc_value, traceback))
-        
+
         # Close subscriber services
         if subscriber_services:
             for subscriber_service in subscriber_services.values():
-                tasks.append(subscriber_service.__aexit__(exc_type, exc_value, traceback))
-        
+                tasks.append(
+                    subscriber_service.__aexit__(exc_type, exc_value, traceback)
+                )
+
         await asyncio.gather(*tasks)
-=======
-        # This stops conversations and saves meta
-        await asyncio.gather(
-            *[
-                event_service.__aexit__(exc_type, exc_value, traceback)
-                for event_service in event_services.values()
-            ]
-        )
->>>>>>> 6bc98d18
 
     @classmethod
     def get_instance(cls, config: Config) -> "ConversationService":
