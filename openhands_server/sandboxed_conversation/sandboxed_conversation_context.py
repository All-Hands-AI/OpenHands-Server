import asyncio
from abc import ABC, abstractmethod
from typing import Type
from uuid import UUID

from openhands_server.config import get_global_config
from openhands_server.sandboxed_conversation.sandboxed_conversation_models import (
    SandboxedConversationInfo,
    SandboxedConversationPage,
    StartSandboxedConversationRequest,
)
from openhands_server.utils.import_utils import get_impl


class SandboxedConversationContext(ABC):
    """
    Context for accessing conversations running in sandboxes to which the user has access
    """

    @abstractmethod
    async def search_sandboxed_conversations(
        self,
        page_id: str | None = None,
        limit: int = 100,
    ) -> SandboxedConversationPage:
        """Search for sandboxed conversations."""

    @abstractmethod
    async def get_sandboxed_conversation(
        self, conversation_id: UUID
    ) -> SandboxedConversationInfo | None:
        """Get a single sandboxed conversation info. Return None if the conversation was not found."""

    async def batch_get_sandboxed_conversations(
        self, conversation_ids: list[UUID]
    ) -> list[SandboxedConversationInfo | None]:
        """Get a batch of sandboxed conversations. Return None for any conversation which was not found."""
<<<<<<< HEAD
        results = []
        for conversation_id in conversation_ids:
            result = await self.get_sandboxed_conversation(conversation_id)
            results.append(result)
        return results
=======
        return await asyncio.gather(*[self.get_sandboxed_conversation(conversation_id) for conversation_id in conversation_ids])
>>>>>>> 0ae23a15

    @abstractmethod
    async def start_sandboxed_conversation(request: StartSandboxedConversationRequest):
        """Start a conversation, optionally specifying a sandbox in which to start. If no sandbox
        is specified a default may be used or started. This is a convenience method - the same
        effect should be achievable by creating / getting a sandbox id, starting a conversation,
        attaching a callback, and then running the conversation."""

    # Lifecycle methods

    async def __aenter__(self):
        """Start using this sandbox context"""
        return self

    async def __aexit__(self, exc_type, exc_value, traceback):
        """Stop using this sandbox context"""

    @classmethod
    @abstractmethod
    def get_instance(cls, *args, **kwargs) -> "SandboxedConversationContext":
        """Get an instance of sandbox context"""


_sandboxed_conversation_context_type: Type[SandboxedConversationContext] = None


async def get_sandboxed_conversation_context_type() -> Type[
    SandboxedConversationContext
]:
    global _sandboxed_conversation_context_type
    if _sandboxed_conversation_context_type is None:
        config = get_global_config()
        _sandboxed_conversation_context_type = get_impl(
            SandboxedConversationContext, config.sandboxed_conversation_context_type
        )
    return await _sandboxed_conversation_context_type


async def sandboxed_conversation_context_dependency(*args, **kwargs):
    context = get_sandboxed_conversation_context_type().get_instance(args, kwargs)
    async with context:
        yield context<|MERGE_RESOLUTION|>--- conflicted
+++ resolved
@@ -1,4 +1,3 @@
-import asyncio
 from abc import ABC, abstractmethod
 from typing import Type
 from uuid import UUID
@@ -35,15 +34,11 @@
         self, conversation_ids: list[UUID]
     ) -> list[SandboxedConversationInfo | None]:
         """Get a batch of sandboxed conversations. Return None for any conversation which was not found."""
-<<<<<<< HEAD
         results = []
         for conversation_id in conversation_ids:
             result = await self.get_sandboxed_conversation(conversation_id)
             results.append(result)
         return results
-=======
-        return await asyncio.gather(*[self.get_sandboxed_conversation(conversation_id) for conversation_id in conversation_ids])
->>>>>>> 0ae23a15
 
     @abstractmethod
     async def start_sandboxed_conversation(request: StartSandboxedConversationRequest):
