--- conflicted
+++ resolved
@@ -243,13 +243,6 @@
         """
         Delete a user if possible. Raise a PermissionError if it is not - the
         current user may not have permission to delete users.
-<<<<<<< HEAD
-=======
-
-        Note: The method signature uses CreateUserRequest but we need an ID to delete.
-        This seems to be an error in the abstract method signature.
-        For now, we'll assume the request has an ID field.
->>>>>>> 153807d5
         """
         # Check if current user has permission to delete users
         current_user = await self.get_current_user()
@@ -259,7 +252,6 @@
         ):
             raise PermissionError("Only super admins can delete users")
 
-<<<<<<< HEAD
         # Check if user exists
         existing_user = await self._get_user_by_id_direct(user_id)
         if existing_user is None:
@@ -268,17 +260,8 @@
         # Delete the user
         await self.session.delete(existing_user)
         await self.session.commit()
-        
+
         return True
-=======
-        # We need to get the user ID somehow - this is a design issue with the
-        # abstract method
-        # For now, let's assume we have access to the user ID through some means
-        # In a real implementation, this method signature should be fixed
-        raise NotImplementedError(
-            "Delete user method signature needs to be fixed to accept user ID"
-        )
->>>>>>> 153807d5
 
     async def _get_current_user_without_recursion(self) -> UserInfo | None:
         """Get current user without causing recursion in permission checks."""
